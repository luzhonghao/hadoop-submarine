<?xml version="1.0"?>
<!--
  Licensed to the Apache Software Foundation (ASF) under one
  or more contributor license agreements.  See the NOTICE file
  distributed with this work for additional information
  regarding copyright ownership.  The ASF licenses this file
  to you under the Apache License, Version 2.0 (the
  "License"); you may not use this file except in compliance
  with the License.  You may obtain a copy of the License at

    http://www.apache.org/licenses/LICENSE-2.0

  Unless required by applicable law or agreed to in writing,
  software distributed under the License is distributed on an
  "AS IS" BASIS, WITHOUT WARRANTIES OR CONDITIONS OF ANY
  KIND, either express or implied.  See the License for the
  specific language governing permissions and limitations
  under the License.
  -->
<project xmlns="http://maven.apache.org/POM/4.0.0"
  xmlns:xsi="http://www.w3.org/2001/XMLSchema-instance"
  xsi:schemaLocation="http://maven.apache.org/POM/4.0.0
                      https://maven.apache.org/xsd/maven-4.0.0.xsd">

  <modelVersion>4.0.0</modelVersion>

  <groupId>org.apache.submarine</groupId>
  <artifactId>submarine</artifactId>
  <version>0.3.0-SNAPSHOT</version>
  <packaging>pom</packaging>
  <name>Submarine</name>
  <description>Submarine project</description>
  <url>https://submarine.apache.org</url>

  <parent>
    <groupId>org.apache</groupId>
    <artifactId>apache</artifactId>
    <version>17</version>
  </parent>

  <licenses>
    <license>
      <name>The Apache Software License, Version 2.0</name>
      <url>https://www.apache.org/licenses/LICENSE-2.0.txt</url>
      <distribution>repo</distribution>
    </license>
  </licenses>

  <properties>
    <!-- language versions -->
    <java.version>1.8</java.version>

    <!-- plugin versions -->
    <plugin.jar.version>2.4</plugin.jar.version>
    <plugin.compiler.version>3.1</plugin.compiler.version>
    <plugin.shade.version>3.2.1</plugin.shade.version>
    <plugin.enforcer.version>1.3.1</plugin.enforcer.version>
    <plugin.checkstyle.version>2.17</plugin.checkstyle.version>
    <plugin.war.version>2.3</plugin.war.version>

    <!-- submarine shaded dependency prefix-->
    <shaded.dependency.prefix>org.apache.submarine.shaded</shaded.dependency.prefix>

    <!--library versions-->
    <tony.version>0.3.21</tony.version>
    <jersey.version>2.27</jersey.version>
    <jersey.servlet.version>1.13</jersey.servlet.version>
    <jetty.version>9.4.18.v20190429</jetty.version>
    <javax.ws.rsapi.version>2.1</javax.ws.rsapi.version>
    <pagehelper.version>5.1.10</pagehelper.version>

    <gson.version>2.8.1</gson.version>
    <jackson-databind.version>2.9.10</jackson-databind.version>
    <jackson-annotations.version>2.9.10</jackson-annotations.version>
    <commons-configuration.version>1.10</commons-configuration.version>
    <commons-httpclient.version>3.1</commons-httpclient.version>

    <cglib.version>3.2.2</cglib.version>
    <mybatis.version>3.2.8</mybatis.version>
    <mysql-connector-java.version>5.1.39</mysql-connector-java.version>

    <!-- frontend maven plugin related versions-->
    <plugin.frontend.version>1.6</plugin.frontend.version>
    <node.version>v10.12.0</node.version>
    <yarn.version>v1.10.1</yarn.version>

    <hadoop.common.build.dir>${basedir}/../hadoop-common-project/hadoop-common/target</hadoop.common.build.dir>
    <slf4j.version>1.7.25</slf4j.version>
    <log4j.version>1.2.17</log4j.version>
    <commons.logging.version>1.1.3</commons.logging.version>
    <commons.cli.version>1.2</commons.cli.version>
    <snakeyaml.version>1.16</snakeyaml.version>
    <httpcore.version>4.4.4</httpcore.version>
    <httpclient.version>4.5.2</httpclient.version>
    <commons-lang.version>2.5</commons-lang.version>
    <commons-lang3.version>3.4</commons-lang3.version>
    <commons-io.version>2.5</commons-io.version>
    <commons-codec.version>1.5</commons-codec.version>
    <junit.version>4.12</junit.version>
    <selenium.version>3.8.1</selenium.version>
    <jarchivelib.version>0.7.1</jarchivelib.version>
    <jsr305.version>1.3.9</jsr305.version>
    <mockito.version>2.23.4</mockito.version>
    <powermock.version>1.6.4</powermock.version>
    <guava.version>22.0</guava.version>
    <testng.version>6.4</testng.version>
    <avro.version>1.8.2</avro.version>
    <httpclient.version>4.5.2</httpclient.version>
    <jackson-dataformat-yaml.version>2.9.10</jackson-dataformat-yaml.version>
    <objenesis.version>2.6</objenesis.version>
    <sshd-core.version>1.1.0</sshd-core.version>
    <codehaus-jackson.version>1.9.13</codehaus-jackson.version>
    <commons-text.version>1.4</commons-text.version>
    <zip4j.version>1.3.2</zip4j.version>
    <commons-collections.version>3.2.2</commons-collections.version>
    <nimbus-jose-jwt.version>7.9</nimbus-jose-jwt.version>
    <mybatis-generator.version>1.3.7</mybatis-generator.version>
    <derby.version>10.15.1.3</derby.version>
    <zeppelin.version>0.9.0-SNAPSHOT</zeppelin.version>
    <jgit.version>5.5.1.201910021850-r</jgit.version>
    <atomix.version>3.0.0-rc4</atomix.version>
<<<<<<< HEAD
    <libthrift.version>0.12.0</libthrift.version>
    <spark.scala.version>2.11.8</spark.scala.version>
    <spark.scala.binary.version>2.11</spark.scala.binary.version>
=======
    <hive.version>2.1.1</hive.version>
>>>>>>> 9bfe4b74
  </properties>

  <modules>
    <module>submarine-client</module>
    <module>submarine-commons</module>
    <module>submodules/tony</module>
    <module>submarine-server</module>
    <module>submarine-all</module>
    <module>submarine-workbench</module>
    <module>submarine-test</module>
    <module>submarine-dist</module>
  </modules>

  <dependencyManagement>
    <dependencies>
      <dependency>
        <groupId>org.mockito</groupId>
        <artifactId>mockito-core</artifactId>
        <version>${mockito.version}</version>
      </dependency>
      <dependency>
        <groupId>log4j</groupId>
        <artifactId>log4j</artifactId>
        <version>${log4j.version}</version>
      </dependency>
      <dependency>
        <groupId>org.apache.hadoop</groupId>
        <artifactId>hadoop-yarn-services-api</artifactId>
        <version>${hadoop.version}</version>
      </dependency>
      <dependency>
        <groupId>org.apache.hadoop</groupId>
        <artifactId>hadoop-common</artifactId>
        <version>${hadoop.version}</version>
      </dependency>
      <dependency>
        <groupId>org.apache.hadoop</groupId>
        <artifactId>hadoop-yarn-api</artifactId>
        <version>${hadoop.version}</version>
      </dependency>
      <dependency>
        <groupId>org.apache.hadoop</groupId>
        <artifactId>hadoop-yarn-common</artifactId>
        <version>${hadoop.version}</version>
      </dependency>
      <dependency>
        <groupId>org.apache.hadoop</groupId>
        <artifactId>hadoop-yarn-client</artifactId>
        <version>${hadoop.version}</version>
      </dependency>
      <dependency>
        <groupId>org.apache.hadoop</groupId>
        <artifactId>hadoop-hdfs</artifactId>
        <version>${hadoop.version}</version>
      </dependency>
      <dependency>
        <groupId>org.apache.commons</groupId>
        <artifactId>commons-lang3</artifactId>
        <version>${commons-lang3.version}</version>
      </dependency>
      <dependency>
        <groupId>com.google.guava</groupId>
        <artifactId>guava</artifactId>
        <version>${guava.version}</version>
      </dependency>
      <dependency>
        <groupId>javax.xml.bind</groupId>
        <artifactId>jaxb-api</artifactId>
        <version>${jaxb-api.version}</version>
      </dependency>
      <dependency>
        <groupId>org.apache.commons</groupId>
        <artifactId>commons-compress</artifactId>
        <version>${commons-compress.version}</version>
      </dependency>
      <dependency>
        <groupId>com.google.inject.extensions</groupId>
        <artifactId>guice-servlet</artifactId>
        <version>${guice-servlet.version}</version>
      </dependency>
      <dependency>
        <groupId>com.fasterxml.jackson.core</groupId>
        <artifactId>jackson-annotations</artifactId>
        <version>${jackson-annotations.version}</version>
      </dependency>
      <dependency>
        <groupId>com.fasterxml.jackson.core</groupId>
        <artifactId>jackson-core</artifactId>
        <version>${jackson-annotations.version}</version>
      </dependency>
      <dependency>
        <groupId>com.google.inject</groupId>
        <artifactId>guice</artifactId>
        <version>${guice.version}</version>
      </dependency>
      <dependency>
        <groupId>com.nimbusds</groupId>
        <artifactId>nimbus-jose-jwt</artifactId>
        <version>${nimbus-jose-jwt.version}</version>
      </dependency>
      <dependency>
        <groupId>commons-io</groupId>
        <artifactId>commons-io</artifactId>
        <version>${commons-io.version}</version>
      </dependency>
      <dependency>
        <groupId>org.apache.zookeeper</groupId>
        <artifactId>zookeeper</artifactId>
        <version>${zookeeper.version}</version>
      </dependency>
      <dependency>
        <groupId>org.codehaus.jackson</groupId>
        <artifactId>jackson-xc</artifactId>
        <version>${codehaus-jackson.version}</version>
      </dependency>
      <dependency>
        <groupId>org.codehaus.jackson</groupId>
        <artifactId>jackson-jaxrs</artifactId>
        <version>${codehaus-jackson.version}</version>
      </dependency>
    </dependencies>
  </dependencyManagement>

  <profiles>
    <profile>
      <id>hadoop-3.2</id>
      <properties>
        <hadoop.version>3.2.1</hadoop.version>
        <jaxb-api.version>2.2.11</jaxb-api.version>
        <commons-compress.version>1.19</commons-compress.version>
        <guice-servlet.version>4.0</guice-servlet.version>
        <guice.version>4.0</guice.version>
        <zookeeper.version>3.4.13</zookeeper.version>
        <guava.version>27.0-jre</guava.version>
        <jsr305.version>3.0.2</jsr305.version>
        <profile-id>hadoop-3.2</profile-id>
      </properties>
      <modules>
        <module>submarine-server/server-submitter/submitter-yarnservice</module>
      </modules>
    </profile>

    <profile>
      <id>hadoop-3.1</id>
      <properties>
        <hadoop.version>3.1.3</hadoop.version>
        <jaxb-api.version>2.2.11</jaxb-api.version>
        <commons-compress.version>1.19</commons-compress.version>
        <guice-servlet.version>4.0</guice-servlet.version>
        <guice.version>4.0</guice.version>
        <zookeeper.version>3.4.13</zookeeper.version>
        <profile-id>hadoop-3.1</profile-id>
      </properties>
      <modules>
        <module>submarine-server/server-submitter/submitter-yarnservice</module>
      </modules>
    </profile>

    <profile>
      <id>hadoop-2.9</id>
      <activation>
        <activeByDefault>true</activeByDefault>
      </activation>
      <properties>
        <hadoop.version>2.9.2</hadoop.version>
        <jaxb-api.version>2.2.11</jaxb-api.version>
        <commons-compress.version>1.4.1</commons-compress.version>
        <guice-servlet.version>3.0</guice-servlet.version>
        <guice.version>3.0</guice.version>
        <zookeeper.version>3.4.6</zookeeper.version>
        <profile-id>hadoop-2.9</profile-id>
      </properties>
    </profile>

    <profile>
      <id>hadoop-2.7</id>
      <properties>
        <hadoop.version>2.7.3</hadoop.version>
        <jaxb-api.version>2.2.2</jaxb-api.version>
        <commons-compress.version>1.4.1</commons-compress.version>
        <guice-servlet.version>3.0</guice-servlet.version>
        <guice.version>3.0</guice.version>
        <zookeeper.version>3.4.6</zookeeper.version>
        <profile-id>hadoop-2.7</profile-id>
      </properties>
    </profile>

    <profile>
     <id>clover</id>
     <activation>
       <activeByDefault>false</activeByDefault>
       <property>
         <name>clover</name>
       </property>
     </activation>
     <dependencies>
       <dependency>
         <groupId>com.cenqua.clover</groupId>
         <artifactId>clover</artifactId>
       </dependency>
     </dependencies>
    </profile>


    <profile>
      <id>rat</id>
      <activation>
        <property>
          <name>skipRat</name>
        </property>
      </activation>
    </profile>
  </profiles>

  <build>
    <plugins>
      <plugin>
        <artifactId>maven-compiler-plugin</artifactId>
        <version>${plugin.compiler.version}</version>
        <configuration>
          <source>${java.version}</source>
          <target>${java.version}</target>
        </configuration>
      </plugin>

      <plugin>
        <artifactId>maven-enforcer-plugin</artifactId>
        <version>${plugin.enforcer.version}</version>
        <executions>
          <execution>
            <id>enforce</id>
            <configuration>
              <rules>
                <DependencyConvergence/>
              </rules>
              <failFast>true</failFast>
            </configuration>
            <goals>
              <goal>enforce</goal>
            </goals>
          </execution>
        </executions>
      </plugin>

      <plugin>
        <groupId>org.apache.maven.plugins</groupId>
        <artifactId>maven-checkstyle-plugin</artifactId>
        <version>${plugin.checkstyle.version}</version>
        <configuration>
          <skip>true</skip>
          <failOnViolation>false</failOnViolation>
          <includeTestSourceDirectory>true</includeTestSourceDirectory>
          <sourceDirectories>${basedir}/src/main/java,${basedir}/src/main/scala</sourceDirectories>
          <testSourceDirectory>${basedir}/src/test/java</testSourceDirectory>
          <configLocation>dev-support/maven-config/checkstyle.xml</configLocation>
          <outputFile>${basedir}/target/checkstyle-output.xml</outputFile>
          <inputEncoding>${project.build.sourceEncoding}</inputEncoding>
          <outputEncoding>${project.reporting.outputEncoding}</outputEncoding>
        </configuration>
        <executions>
          <execution>
            <id>checkstyle-fail-build</id>
            <phase>validate</phase>
            <goals>
              <goal>check</goal>
            </goals>
            <configuration>
              <failOnViolation>true</failOnViolation>
              <excludes>com/linkedin/tony/rpc/proto/*,com/linkedin/tony/events/*</excludes>
            </configuration>
          </execution>
          <execution>
            <id>checkstyle-gen-html-report</id>
            <phase>install</phase>
            <goals>
              <goal>checkstyle-aggregate</goal>
            </goals>
          </execution>
        </executions>
      </plugin>

      <plugin>
        <groupId>org.apache.rat</groupId>
        <artifactId>apache-rat-plugin</artifactId>
        <inherited>true</inherited>
        <configuration>
          <excludes>
            <exclude>.git/</exclude>
            <exclude>.github/*</exclude>
            <exclude>.gitignore</exclude>
            <exclude>.gitmodules</exclude>
            <exclude>LICENSE</exclude>
            <exclude>license_header</exclude>
            <exclude>**/*.la</exclude>
            <exclude>**/*.svg</exclude>
            <exclude>**/*.png</exclude>
            <exclude>**/*.avsc</exclude>
            <exclude>**/log4j.properties</exclude>
            <exclude>**/*.md</exclude>
            <exclude>**/*.proto</exclude>
            <exclude>**/*.txt</exclude>
            <exclude>**/*.xml</exclude>
            <exclude>**/*.html</exclude>
            <exclude>**/*.xsd</exclude>
            <exclude>**/*.json</exclude>
            <exclude>**/*.conf</exclude>
            <exclude>**/src/main/java/com/linkedin/tony/events/*</exclude>
            <exclude>**/src/main/resources/META-INF/services/org.apache.hadoop.security.SecurityInfo</exclude>
            <exclude>**/src/test/resources/typicalHistFolder/job1/application123-1-1-user1-SUCCEEDED.jhist</exclude>
            <exclude>**/conf/routes</exclude>
            <exclude>submarine-runtime/yarnservice-runtime/target/**</exclude>
            <exclude>submarine-runtime/target/**</exclude>
            <exclude>licenses/**</exclude>
            <exclude>licenses-binary/**</exclude>
            <exclude>NOTICE-binary</exclude>
          </excludes>
        </configuration>
      </plugin>
    </plugins>
  </build>
</project><|MERGE_RESOLUTION|>--- conflicted
+++ resolved
@@ -119,13 +119,10 @@
     <zeppelin.version>0.9.0-SNAPSHOT</zeppelin.version>
     <jgit.version>5.5.1.201910021850-r</jgit.version>
     <atomix.version>3.0.0-rc4</atomix.version>
-<<<<<<< HEAD
     <libthrift.version>0.12.0</libthrift.version>
     <spark.scala.version>2.11.8</spark.scala.version>
     <spark.scala.binary.version>2.11</spark.scala.binary.version>
-=======
     <hive.version>2.1.1</hive.version>
->>>>>>> 9bfe4b74
   </properties>
 
   <modules>
